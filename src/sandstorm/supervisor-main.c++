--- conflicted
+++ resolved
@@ -922,13 +922,8 @@
       // 2) When we exit, the mount namespace disappears and the tmpfs is thus automatically
       //    unmounted.  No need for careful cleanup, and no need to implement a risky recursive
       //    delete.
-<<<<<<< HEAD
       KJ_SYSCALL(mount("sandstorm-tmp", "tmp", "tmpfs", MS_NOATIME | MS_NOSUID,
-                     kj::str("size=16m,nr_inodes=4k,mode=770,uid=", uid, ",gid=", gid).cStr()));
-=======
-      KJ_SYSCALL(mount("sandstorm-tmp", "tmp", "tmpfs", MS_NOATIME | MS_NOSUID | MS_NOEXEC,
-                     "size=16m,nr_inodes=4k,mode=770"));
->>>>>>> a873bfaa
+                       "size=16m,nr_inodes=4k,mode=770"));
     }
     if (access("dev", F_OK) == 0) {
       KJ_SYSCALL(mount("sandstorm-dev", "dev", "tmpfs", MS_NOATIME | MS_NOSUID | MS_NOEXEC,
